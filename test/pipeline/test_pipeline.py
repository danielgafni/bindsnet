--- conflicted
+++ resolved
@@ -12,7 +12,6 @@
 
 
 class TestPipeline:
-<<<<<<< HEAD
 
     def test_mnist_pipeline(self):
         network = DiehlAndCook2015(n_inpt=784, n_neurons=400, exc=22.5, inh=17.5, dt=1.0, norm=78.4)
@@ -96,107 +95,4 @@
         assert p.encoding == bernoulli
         assert p.save_interval == 50
         assert p.render_interval == 5
-        assert p.time == 1
-=======
-	
-	def test_MNIST_pipeline(self):
-		network = DiehlAndCook2015(n_inpt=784,
-						           n_neurons=400,
-						           exc=22.5,
-						           inh=17.5,
-						           dt=1.0,
-						           norm=78.4)
-		
-		environment = DatasetEnvironment(dataset=MNIST(path='../../data/MNIST', download=True),
-										 train=True,
-										 intensity=0.25)
-		
-		p = Pipeline(network=network,
-					 environment=environment,
-					 encoding=poisson,
-					 time=350)
-		
-		assert p.network == network
-		assert p.env == environment
-		assert p.encoding == poisson
-		assert p.time == 350
-		assert p.history_length is None
-		
-		def test_Gym_pipeline(self):
-			# Build network.
-			network = Network(dt=1.0)
-			
-			# Layers of neurons.
-			inpt = Input(n=6552, traces=True)
-			middle = LIFNodes(n=225, traces=True, thresh=-52.0 + torch.randn(225))
-			out = LIFNodes(n=60, refrac=0, traces=True, thresh=-40.0)
-			
-			# Connections between layers.
-			inpt_middle = Connection(source=inpt, target=middle, wmax=1e-2)
-			middle_out = Connection(source=middle, target=out, wmax=0.5,
-								    update_rule=m_stdp_et, nu=2e-2,
-								    norm=0.15 * middle.n)
-			
-			# Add all layers and connections to the network.
-			network.add_layer(inpt, name='X')
-			network.add_layer(middle, name='Y')
-			network.add_layer(out, name='Z')
-			network.add_connection(inpt_middle, source='X', target='Y')
-			network.add_connection(middle_out, source='Y', target='Z')
-			
-			# Load SpaceInvaders environment.
-			environment = GymEnvironment('SpaceInvaders-v0')
-			environment.reset()
-			
-			# Build pipeline from specified components.
-			for history_length in [3, 4, 5, 6]:
-				for delta in [2, 3, 4]:
-					p = Pipeline(network, environment, encoding=bernoulli,
-								 feedback=select_multinomial, output='Z',
-								 time=1, history_length=2, delta=4)
-					
-					assert p.feedback == select_multinomial
-					assert p.history_length == history_length
-					assert p.delta == delta
-					
-			
-			# Checking assertion errors
-			for time in [0, -1]:
-				try:
-					p = Pipeline(network, environment, encoding=bernoulli,
-								 feedback=select_multinomial, output='Z',
-								 time=time, history_length=2, delta=4)
-				except Exception as es:
-					assert es == AssertionError
-					
-			for delta in [0, -1]:
-				try:
-					p = Pipeline(network, environment, encoding=bernoulli,
-								 feedback=select_multinomial, output='Z',
-								 time=time, history_length=2, delta=delta)
-				except Exception as es:
-					assert es == AssertionError
-			
-			for output in ['K']:
-				try:
-					p = Pipeline(network, environment, encoding=bernoulli,
-								 feedback=select_multinomial, output=output,
-								 time=time, history_length=2, delta=4)
-				except Exception as es:
-					assert es == AssertionError
-	
-			p = Pipeline(network, environment, encoding=bernoulli,
-								 feedback=select_random, output='Z',
-								 time=1, history_length=2, delta=4,
-								 save_interval=50, render_interval=5)
-	
-			assert p.feedback == select_random
-			assert p.encoding == bernoulli
-			assert p.save_interval == 50
-			assert p.render_interval == 5
-			assert p.time == 1
-	
-	
-	
-	
->>>>>>> ccc2a9b7
+        assert p.time == 1