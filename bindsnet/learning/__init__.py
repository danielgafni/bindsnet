--- conflicted
+++ resolved
@@ -438,20 +438,11 @@
         a_minus = kwargs.get('a_minus', -1)
 
         # Get P^+ and P^- values (function of firing traces).
-<<<<<<< HEAD
-        self.p_plus = (1 - self.tc_plus) * self.p_plus + a_plus * source_s
-        self.p_minus = (1 - self.tc_minus) * self.p_minus + a_minus * target_s
-
-        # Calculate value of eligibility trace.
-        self.e_trace = (1 - self.tc_e_trace) * self.e_trace +   \
-            torch.ger(self.p_plus, target_s) + torch.ger(source_s, self.p_minus)
-=======
         self.p_plus = self.p_plus * np.exp(-self.connection.dt * self.tc_plus) + a_plus * source_x
         self.p_minus = self.p_minus * np.exp(-self.connection.dt * self.tc_minus) + a_minus * target_x
 
         # Calculate value of eligibility trace.
         self.e_trace += torch.ger(self.p_plus, target_s) + torch.ger(source_s, self.p_minus)
->>>>>>> ed72b88e
 
         # Compute weight update.
         self.connection.w += self.nu[0] * reward * self.e_trace
