import sys
import torch
import numpy as np
import matplotlib.pyplot as plt

from .feedback           import *
from ..analysis.plotting import *
from time                import time
from ..encoding          import bernoulli

plt.ion()

class Pipeline:
	'''
	Abstracts the interaction between network, environment (or dataset), input encoding, and environment feedback.
	'''
	def __init__(self, network, environment, encoding=bernoulli, feedback=no_feedback, **kwargs):
		'''
		Initializes the pipeline.
		
		Inputs:
		
			| :code:`network` (:code:`bindsnet.Network`): Arbitrary network object.
			| :code:`environment` (:code:`bindsnet.Environment`): Arbitrary environment.
			| :code:`encoding` (:code:`function`): Function to encode observations into spike trains.
			| :code:`feedback` (:code:`function`): Function to convert network outputs into environment inputs.
			| :code:`kwargs`:
			
<<<<<<< HEAD
=======
				| :code:`plot` (:code:`bool`): Plot monitor variables.
				| :code:`render` (:code:`bool`): Show the environment.
				| :code:`render_interval` (:code:`bool`): Interval to show the environment.
				| :code:`plot_interval` (:code:`int`): Interval to update plots.
				| :code:`print_interval` (:code:`int`): Interval to print text output.
>>>>>>> 50e7e497
				| :code:`time` (:code:`int`): Time input is presented for to the network.
				| :code:`history` (:code:`int`): Number of observations to keep track of.
				| :code:`delta` (:code:`int`): Step size to save observations in history. 
				| :code:`output` (:code:`str`): String name of the layer from which to take output from.
				| :code:`save_dir` (:code:`str`): Directory to save network object to.
				| :code:`render_interval` (:code:`bool`): Interval tp show the environment.
				| :code:`plot_interval` (:code:`int`): Interval to update plots.
				| :code:`print_interval` (:code:`int`): Interval to print text output.
				| :code:`save_interval` (:code:`int`): How often to save the network to disk.
		'''
		self.network = network
		self.env = environment
		self.encoding = encoding
		self.feedback = feedback
		
		self.iteration = 0
		self.ims_s, self.axes_s = None, None
		self.ims_v, self.axes_v = None, None
		
		# Setting kwargs.
		self.time = kwargs.get('time', 1)
		self.output = kwargs.get('output', None)
		self.save_dir = kwargs.get('save_dir', 'network.p')
		self.plot_interval = kwargs.get('plot_interval', None)
		self.save_interval = kwargs.get('save_interval', None)
		self.print_interval = kwargs.get('print_interval', None)
		self.render_interval = kwargs.get('render_interval', None)
		
		if 'history' in kwargs and 'delta' in kwargs:
			self.delta = kwargs['delta']
			self.history_index = 0
			self.history = {i : torch.Tensor() for i in range(0, kwargs['history'] * self.delta, self.delta)}
		else:
			self.history_index = 0
			self.history = {}
			self.delta = 1
		
		if self.plot_interval is not None:
			self.spike_record = {layer : torch.ByteTensor() for layer in self.network.layers}
			self.set_spike_data()
			self.plot_data()

		self.first = True
		self.clock = time()

	def set_spike_data(self):
		'''
		Get the spike data from all layers in the pipeline's network.
		'''
		self.spike_record = {layer : self.network.monitors['%s_spikes' % layer].get('s') for layer in self.network.layers}

	def set_voltage_data(self):
		'''
		Get the voltage data from all applicable layers in the pipeline's network.
		'''
		self.voltage_record = {}
		for layer in self.network.layers:
			if 'v' in self.network.layers[layer].__dict__:
				self.voltage_record[layer] = self.network.monitors['%s_voltages' % layer].get('v')

	def step(self):
		'''
		Run an iteration of the pipeline.
		'''
		if self.print_interval is not None and self.iteration % self.print_interval == 0:
			print('Iteration: %d (Time: %.4f)' % (self.iteration, time() - self.clock))
			self.clock = time()
		
		if self.save_interval is not None and self.iteration % self.save_interval == 0:
			self.network.save(self.save_dir)
		
		# Render game.
		if self.render_interval is not None and self.iteration % self.render_interval == 0:
			self.env.render()
			
		# Choose action based on output neuron spiking.
		action = self.feedback(self, output=self.output)
		
		# Run a step of the environment.
		self.obs, self.reward, self.done, info = self.env.step(action)

		# Store frame of history and encode the inputs.
		if len(self.history) > 0:
			self.update_history()
			self.update_index()
			
		# Encode the observation using given encoding function.
		self.encoded = self.encoding(self.obs, time=self.time, max_prob=self.env.max_prob)
		
		# Run the network on the spike train-encoded inputs.
		self.network.run(inpts={'X' : self.encoded}, time=self.time, reward=self.reward)
		
		# Plot relevant data.
		if self.plot_interval is not None and (self.iteration % self.plot_interval == 0):
			self.plot_data()
			
			if len(self.history) > 0 and not self.iteration < len(self.history) * self.delta:  
				self.plot_obs()
			
		self.iteration += 1

	def plot_obs(self):
		'''
		Plot the processed observation after difference against history
		'''
		if self.first:
			self.fig = plt.figure()
			axes = self.fig.add_subplot(111)
			self.im = axes.imshow(self.obs.numpy().reshape(self.env.obs_shape), cmap='gray')
			self.first = False
		else:
			self.im.set_data(self.obs.numpy().reshape(self.env.obs_shape))
			
	def plot_data(self):
		'''
		Plot desired variables.
		'''
		# Set latest data
		self.set_spike_data()
		self.set_voltage_data()
		
		# Initialize plots
		if self.ims_s is None and self.axes_s is None and self.ims_v is None and self.axes_v is None:
			self.ims_s, self.axes_s = plot_spikes(self.spike_record)
			self.ims_v, self.axes_v = plot_voltages(self.voltage_record)
		else: 
			# Update the plots dynamically
			self.ims_s, self.axes_s = plot_spikes(self.spike_record, ims=self.ims_s, axes=self.axes_s)
			self.ims_v, self.axes_v = plot_voltages(self.voltage_record, ims=self.ims_v, axes=self.axes_v)
		
		plt.pause(1e-8)

	def update_history(self):
		'''
		Updates the observations inside history by performing subtraction from 
		most recent observation and the sum of previous observations.
		
		If there are not enough observations to take a difference from, simply 
		store the observation without any subtraction.
		'''
		# Recording initial observations
		if self.iteration < len(self.history) * self.delta:
			# Store observation based on delta value
			if self.iteration % self.delta == 0:
				self.history[self.history_index] = self.obs
		else:
			# Take difference between stored frames and current frame
			temp = torch.clamp(self.obs - sum(self.history.values()), 0, 1)
							
			# Store observation based on delta value.
			if self.iteration % self.delta == 0:
				self.history[self.history_index] = self.obs
				
			self.obs = temp
				
	def update_index(self):
		'''
		Updates the index to keep track of history.
		
		For example: history = 4, delta = 3 will produce self.history = {0, 3, 6, 9}
						  and self.history_index will be updated according to self.delta
						  and will wrap around the history dictionary.
		'''
		if self.iteration % self.delta == 0:
			if self.history_index != max(self.history.keys()):
				self.history_index += self.delta
			# Wrap around the history
			else:
				self.history_index %= max(self.history.keys())	
					
	def normalize(self, source, target, norm):
		'''
		Normalize a connection in the pipeline's :code:`Network`.
		
		Inputs:
		
			| :code:`source` (:code:`str`): Name of the pre-connection population.
			| :code:`source` (:code:`str`): Name of the post-connection population.
			| :code:`norm` (:code:`float`): Normalization constant of the connection weights.
		'''
		self.network.connections[(source, target)].normalize(norm)
	
	def _reset(self):
		'''
		Reset the pipeline.
		'''
		self.env.reset()
		self.network._reset()
		self.iteration = 0
		self.history = self.history = {i: torch.Tensor() for i in self.history}<|MERGE_RESOLUTION|>--- conflicted
+++ resolved
@@ -26,20 +26,12 @@
 			| :code:`feedback` (:code:`function`): Function to convert network outputs into environment inputs.
 			| :code:`kwargs`:
 			
-<<<<<<< HEAD
-=======
-				| :code:`plot` (:code:`bool`): Plot monitor variables.
-				| :code:`render` (:code:`bool`): Show the environment.
-				| :code:`render_interval` (:code:`bool`): Interval to show the environment.
-				| :code:`plot_interval` (:code:`int`): Interval to update plots.
-				| :code:`print_interval` (:code:`int`): Interval to print text output.
->>>>>>> 50e7e497
 				| :code:`time` (:code:`int`): Time input is presented for to the network.
 				| :code:`history` (:code:`int`): Number of observations to keep track of.
 				| :code:`delta` (:code:`int`): Step size to save observations in history. 
 				| :code:`output` (:code:`str`): String name of the layer from which to take output from.
 				| :code:`save_dir` (:code:`str`): Directory to save network object to.
-				| :code:`render_interval` (:code:`bool`): Interval tp show the environment.
+				| :code:`render_interval` (:code:`bool`): Interval to render the environment.
 				| :code:`plot_interval` (:code:`int`): Interval to update plots.
 				| :code:`print_interval` (:code:`int`): Interval to print text output.
 				| :code:`save_interval` (:code:`int`): How often to save the network to disk.
