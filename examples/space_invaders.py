import os
import sys
import torch
import numpy             as np
import argparse
import matplotlib.pyplot as plt

<<<<<<< HEAD
from timeit                     import default_timer
from mpl_toolkits.axes_grid1    import make_axes_locatable

from bindsnet.evaluation        import *
from bindsnet.analysis.plotting import *
from bindsnet.network           import Network
from bindsnet.learning          import hebbian
from bindsnet.encoding          import get_bernoulli
from bindsnet.environment       import SpaceInvaders

from bindsnet.network.monitors  import Monitor
from bindsnet.network.topology  import Connection
from bindsnet.network.nodes     import LIFNodes, Input
=======
from timeit                  import default_timer
from mpl_toolkits.axes_grid1 import make_axes_locatable

from bindsnet.evaluation          import *
from bindsnet.analysis.plotting   import *
from bindsnet.datasets.preprocess import *

from bindsnet.network             import Network
from bindsnet.encoding            import get_bernoulli
from bindsnet.environment         import SpaceInvaders

from bindsnet.network.monitors    import Monitor
from bindsnet.network.nodes       import LIFNodes, Input
from bindsnet.network.learning    import Connection, hebbian

>>>>>>> d8df8b29

parser = argparse.ArgumentParser()
parser.add_argument('--seed', type=int, default=0)
parser.add_argument('--n_neurons', type=int, default=100)
parser.add_argument('--dt', type=float, default=1.0)
parser.add_argument('--plot_interval', type=int, default=500)
parser.add_argument('--plot', dest='plot', action='store_true')
parser.add_argument('--env_plot', dest='env_plot', action='store_true')
parser.add_argument('--gpu', dest='gpu', action='store_true')
parser.set_defaults(plot=False, env_plot=False, gpu=False)

locals().update(vars(parser.parse_args()))

if gpu:
	torch.set_default_tensor_type('torch.cuda.FloatTensor')
	torch.cuda.manual_seed_all(seed)
else:
	torch.manual_seed(seed)

# Build network.
network = Network(dt=dt)

# Layers of neurons.
inpt = Input(n=3780, traces=True)  # Input layer
exc = LIFNodes(n=n_neurons, refractory=0, traces=True)  # Excitatory layer
readout = LIFNodes(n=5, refractory=0, traces=True)  # Readout layer
layers = {'X' : inpt, 'E' : exc, 'R' : readout}

# Connections between layers.
# Input -> excitatory.
w = 0.01 * torch.rand(layers['X'].n, layers['E'].n)
input_exc_conn = Connection(source=layers['X'], target=layers['E'], w=w, wmax=0.02)
input_exc_norm = 0.01 * layers['X'].n

# Excitatory -> readout.
w = 0.01 * torch.rand(layers['E'].n, layers['R'].n)
exc_readout_conn = Connection(source=layers['E'], target=layers['R'], w=w,
							  update_rule=hebbian, nu_pre=1e-2, nu_post=1e-2)
exc_readout_norm = 0.5 * layers['E'].n

# Readout -> readout.
w = -10 * torch.ones(layers['R'].n, layers['R'].n) + 10 * torch.diag(torch.ones(layers['R'].n))
readout_readout_conn = Connection(source=layers['R'], target=layers['R'], w=w, wmin=-10.0)

# Spike recordings for all layers.
spikes = {}
for layer in layers:
	spikes[layer] = Monitor(layers[layer], ['s'], time=plot_interval)

# Voltage recordings for excitatory and readout layers.
voltages = {}
for layer in set(layers.keys()) - {'X'}:
	voltages[layer] = Monitor(layers[layer], ['v'], time=plot_interval)

# Add all layers and connections to the network.
for layer in layers:
	network.add_layer(layers[layer], name=layer)

network.add_connection(input_exc_conn, source='X', target='E')
network.add_connection(exc_readout_conn, source='E', target='R')
network.add_connection(readout_readout_conn, source='R', target='R')

# Add all monitors to the network.
for layer in layers:
	network.add_monitor(spikes[layer], name='%s_spikes' % layer)
	
	if layer in voltages:
		network.add_monitor(voltages[layer], name='%s_voltages' % layer)

# Normalize adaptable weights.
network.connections[('E', 'R')].normalize(exc_readout_norm)

# Load SpaceInvaders environment.
env = SpaceInvaders()
env.reset()

i = 0
done = False
s, inpts = {}, {}

print()

count = 0
lengths = []
rewards = []
mean_rewards = []

while True:
	count += 1
	
	if i % plot_interval == 0:
		spike_record = {layer : spikes[layer].get('s') for layer in spikes}
		voltage_record = {layer : voltages[layer].get('v') for layer in voltages}
		
		for m in network.monitors:
			network.monitors[m]._reset()
	
	if plot or env_plot:
		env.render()
	
	if i % 100 == 0:
		print('Iteration %d' % i)

	# Choose action based on readout neuron spiking.
	if s == {} or s['R'].sum() == 0:
		action = np.random.choice(range(6))
	else:
		action = torch.multinomial((s['R'] / s['R'].sum()).view(-1), 1)[0] + 1
	
	# Get observations, reward, done flag, and other information.
	obs, reward, done, info = env.step(action)
	
	# Update mean reward.
	rewards.append(reward)
	
	# Pre-process input sample
	obs = gray_scale( sub_sample(obs, 84, 110) )
	obs = obs[26, 110, :]
	obs = black_white(obs)
	print (obs.shape)
	sys.exit()
	
	obs = pre_process(obs)
	
	# Get next input sample.
	inpts.update({'X' : obs})
	
	# Run the network on the input.
	network.run(inpts=inpts, time=1)
	
	# Normalize adaptable weights.
	network.connections[('E', 'R')].normalize(exc_readout_norm)
	
	# Get spikes from previous iteration.
	for layer in layers:
		s[layer] = spikes[layer].get('s')[:, i % plot_interval]
	
	# Optionally plot various simulation info.
	if plot:
		if i == 0:
			spike_ims, spike_axes = plot_spikes(spike_record)
			voltage_ims, voltage_axes = plot_voltages(voltage_record)
			
			w_fig, w_axes = plt.subplots(2, 1)
			
			i_e_w_im = w_axes[0].matshow(input_exc_conn.w.t(), cmap='hot_r', vmax=input_exc_conn.wmax)
			e_r_w_im = w_axes[1].matshow(exc_readout_conn.w.t(), cmap='hot_r', vmax=exc_readout_conn.wmax)
			
			d1 = make_axes_locatable(w_axes[0])
			d2 = make_axes_locatable(w_axes[1])
			c1 = d1.append_axes("right", size="5%", pad=0.05)
			c2 = d2.append_axes("right", size="5%", pad=0.05)

			plt.colorbar(i_e_w_im, cax=c1)
			plt.colorbar(e_r_w_im, cax=c2)
			
			for ax in w_axes:
				ax.set_xticks(()); ax.set_yticks(())
				ax.set_aspect('auto')
			
			plt.pause(1e-8)
			
			r_fig, r_axes = plt.subplots(2, 1, sharex=True)
			r_line, = r_axes[0].plot(mean_rewards, marker='o')
			l_line, = r_axes[1].plot(lengths, marker='o')
			
			r_axes[1].set_xlabel('Episode')
			r_axes[0].set_ylabel('Mean reward')
			r_axes[1].set_ylabel('Length of episode')
			r_axes[0].set_title('Mean reward per episode')
			r_axes[1].set_title('Iteration length of episodes')
			
			for ax in r_axes:
				ax.grid()
			
		else:
			if i % plot_interval == 0:
				spike_ims, spike_axes = plot_spikes(spike_record, ims=spike_ims, axes=spike_axes)
				voltage_ims, voltage_axes = plot_voltages(voltage_record, ims=voltage_ims, axes=voltage_axes)
				
				i_e_w_im.set_data(input_exc_conn.w.t())
				e_r_w_im.set_data(exc_readout_conn.w.t())
				
				for ax in w_axes:
					ax.set_aspect('auto')
					
				r_line.set_xdata(range(len(mean_rewards)))
				r_line.set_ydata(mean_rewards)
				
				l_line.set_xdata(range(len(lengths)))
				l_line.set_ydata(lengths)
				
				for ax in r_axes:
					ax.relim() 
					ax.autoscale_view(True, True, True) 

				r_fig.canvas.draw()
				
				plt.pause(1e-8)
	
	i += 1
	
	if done == True:
		env.reset()
		
		mean_rewards.append(np.mean(rewards))
		rewards = []
		
		lengths.append(count)
		count = 0

print()
	
env.render()<|MERGE_RESOLUTION|>--- conflicted
+++ resolved
@@ -5,7 +5,6 @@
 import argparse
 import matplotlib.pyplot as plt
 
-<<<<<<< HEAD
 from timeit                     import default_timer
 from mpl_toolkits.axes_grid1    import make_axes_locatable
 
@@ -19,23 +18,6 @@
 from bindsnet.network.monitors  import Monitor
 from bindsnet.network.topology  import Connection
 from bindsnet.network.nodes     import LIFNodes, Input
-=======
-from timeit                  import default_timer
-from mpl_toolkits.axes_grid1 import make_axes_locatable
-
-from bindsnet.evaluation          import *
-from bindsnet.analysis.plotting   import *
-from bindsnet.datasets.preprocess import *
-
-from bindsnet.network             import Network
-from bindsnet.encoding            import get_bernoulli
-from bindsnet.environment         import SpaceInvaders
-
-from bindsnet.network.monitors    import Monitor
-from bindsnet.network.nodes       import LIFNodes, Input
-from bindsnet.network.learning    import Connection, hebbian
-
->>>>>>> d8df8b29
 
 parser = argparse.ArgumentParser()
 parser.add_argument('--seed', type=int, default=0)
